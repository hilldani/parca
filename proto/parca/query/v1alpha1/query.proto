--- conflicted
+++ resolved
@@ -258,9 +258,11 @@
   // which runtime frames to filter out, often interpreter frames like python or ruby are not super useful by default
   optional RuntimeFilter runtime_filter = 10;
 
-<<<<<<< HEAD
+  // invert_call_stack inverts the call stacks in the flamegraph
+  optional bool invert_call_stack = 11;
+
   // a varying set of filters to apply to the query request
-  Filters filters = 11;
+  Filters filters = 12;
 }
 
 // BinaryFilter is a filter for a single or multiple binary names
@@ -285,10 +287,6 @@
     // function_filter is a filter for function names
     FunctionFilter function_filter = 2;
   }
-=======
-  // invert_call_stack inverts the call stacks in the flamegraph
-  optional bool invert_call_stack = 11;
->>>>>>> 2d7682a5
 }
 
 // RuntimeFilter configures which runtimes to filter frames out for.
