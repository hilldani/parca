{
  "extends": "./config/next.tsconfig.json",
  "include": ["./tests/**/*", "./.storybook/*", "./packages/**/*"],
  "compilerOptions": {
    "module": "CommonJS",
    "strict": true,
    "isolatedModules": true,
    "baseUrl": "."
  },
<<<<<<< HEAD
  "exclude": ["node_modules"],
=======
  "exclude": ["node_modules", "**/*.benchmark.tsx"],
>>>>>>> 5537ad30
  "ts-node": {
    "esm": true,
    "compilerOptions": {
      "target": "es2020",
      "module": "es2020"
    }
  }
}<|MERGE_RESOLUTION|>--- conflicted
+++ resolved
@@ -7,11 +7,7 @@
     "isolatedModules": true,
     "baseUrl": "."
   },
-<<<<<<< HEAD
-  "exclude": ["node_modules"],
-=======
   "exclude": ["node_modules", "**/*.benchmark.tsx"],
->>>>>>> 5537ad30
   "ts-node": {
     "esm": true,
     "compilerOptions": {
