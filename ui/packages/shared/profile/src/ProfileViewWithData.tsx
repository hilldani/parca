--- conflicted
+++ resolved
@@ -49,12 +49,9 @@
   const showRuntimePython = showRuntimePythonStr === 'true';
   const [showInterpretedOnlyStr] = useURLState({param: 'show_interpreted_only', navigateTo});
   const showInterpretedOnly = showInterpretedOnlyStr === 'true';
-<<<<<<< HEAD
   const [binaryFilterStr] = useURLState({param: 'binary_filter', navigateTo});
-=======
   const [invertStack] = useURLState({param: 'invert_call_stack', navigateTo});
   const invertCallStack = invertStack === 'true';
->>>>>>> 2d7682a5
 
   const [pprofDownloading, setPprofDownloading] = useState<boolean>(false);
 
@@ -81,11 +78,8 @@
     showRuntimeRuby,
     showRuntimePython,
     showInterpretedOnly,
-<<<<<<< HEAD
     binaryFilter: binaryFilterStr as string,
-=======
     invertCallStack,
->>>>>>> 2d7682a5
   });
 
   const {perf} = useParcaContext();
