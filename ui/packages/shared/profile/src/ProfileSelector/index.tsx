--- conflicted
+++ resolved
@@ -15,7 +15,6 @@
 
 import {Switch} from '@headlessui/react';
 import {RpcError} from '@protobuf-ts/runtime-rpc';
-import cx from 'classnames';
 import Select, {type SelectInstance} from 'react-select';
 
 import {Label, ProfileTypesResponse, QueryServiceClient} from '@parca/client';
@@ -299,29 +298,6 @@
             <div className="flex items-center justify-between">
               <div className="flex items-center gap-3">
                 <label className="text-xs">Query</label>
-<<<<<<< HEAD
-                <Switch
-                  checked={advancedModeForQueryBrowser}
-                  onChange={() => {
-                    setAdvancedModeForQueryBrowser(!advancedModeForQueryBrowser);
-                    setQueryBrowserMode(advancedModeForQueryBrowser ? 'simple' : 'advanced');
-                  }}
-                  className={cx(
-                    advancedModeForQueryBrowser ? 'bg-indigo-600' : 'bg-gray-400 dark:bg-gray-800',
-                    'relative inline-flex h-[20px] w-[44px] shrink-0 cursor-pointer rounded-full border-2 border-transparent transition-colors duration-200 ease-in-out focus:outline-none focus-visible:ring-2  focus-visible:ring-white/75'
-                  )}
-                >
-                  <span className="sr-only">Use setting</span>
-                  <span
-                    aria-hidden="true"
-                    className={cx(
-                      advancedModeForQueryBrowser ? 'translate-x-6' : 'translate-x-0',
-                      'pointer-events-none inline-block h-[16px] w-[16px] transform rounded-full bg-white shadow-lg ring-0 transition duration-200 ease-in-out'
-                    )}
-                  />
-                </Switch>
-                <label className="text-xs">Advanced Mode</label>
-=======
                 {viewComponent?.disableExplorativeQuerying === true ? null : (
                   <>
                     <Switch
@@ -349,7 +325,6 @@
                     <label className="text-xs">Advanced Mode</label>
                   </>
                 )}
->>>>>>> 9cdacf96
               </div>
               {(query.matchers.length > 0 || query.inputMatcherString.length > 0) &&
                 viewComponent !== undefined && <div>{viewComponent?.createViewComponent}</div>}
@@ -408,6 +383,7 @@
               placeholder="Labels..."
               styles={{
                 indicatorSeparator: () => ({display: 'none'}),
+                menu: provided => ({...provided, width: 'max-content'}),
               }}
               isDisabled={!profileType.delta}
               ref={sumByRef}
