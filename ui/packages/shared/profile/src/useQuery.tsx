// Copyright 2022 The Parca Authors
// Licensed under the Apache License, Version 2.0 (the "License");
// you may not use this file except in compliance with the License.
// You may obtain a copy of the License at
//
// http://www.apache.org/licenses/LICENSE-2.0
//
// Unless required by applicable law or agreed to in writing, software
// distributed under the License is distributed on an "AS IS" BASIS,
// WITHOUT WARRANTIES OR CONDITIONS OF ANY KIND, either express or implied.
// See the License for the specific language governing permissions and
// limitations under the License.

import {RpcError} from '@protobuf-ts/runtime-rpc';

import {QueryRequest_ReportType, QueryResponse, QueryServiceClient} from '@parca/client';
import {useGrpcMetadata} from '@parca/components';

import {ProfileSource} from './ProfileSource';
import useGrpcQuery from './useGrpcQuery';

export interface IQueryResult {
  response: QueryResponse | null;
  error: RpcError | null;
  isLoading: boolean;
}

interface UseQueryOptions {
  skip?: boolean;
  nodeTrimThreshold?: number;
  groupBy?: string[];
  sourceBuildID?: string;
  sourceFilename?: string;
  sourceOnly?: boolean;
  showRuntimeRuby?: boolean;
  showRuntimePython?: boolean;
  showInterpretedOnly?: boolean;
<<<<<<< HEAD
  binaryFilter?: string;
=======
  invertCallStack?: boolean;
>>>>>>> 2d7682a5
}

export const useQuery = (
  client: QueryServiceClient,
  profileSource: ProfileSource,
  reportType: QueryRequest_ReportType,
  options?: UseQueryOptions
): IQueryResult => {
  const {skip = false} = options ?? {};
  const metadata = useGrpcMetadata();
  const {data, isLoading, error} = useGrpcQuery<QueryResponse | undefined>({
    key: [
      'query',
      profileSource,
      reportType,
      options?.nodeTrimThreshold,
      options?.groupBy,
      options?.sourceBuildID,
      options?.sourceOnly,
      options?.sourceOnly === true ? '' : options?.sourceFilename,
      options?.showRuntimeRuby ?? false,
      options?.showRuntimePython ?? false,
      options?.showInterpretedOnly ?? false,
<<<<<<< HEAD
      options?.binaryFilter ?? '',
=======
      options?.invertCallStack ?? false,
>>>>>>> 2d7682a5
    ],
    queryFn: async () => {
      const req = profileSource.QueryRequest();
      req.reportType = reportType;
      req.nodeTrimThreshold = options?.nodeTrimThreshold;
      req.groupBy = {
        fields: options?.groupBy ?? [],
      };
      if (options?.sourceBuildID !== undefined && options?.sourceFilename !== undefined) {
        req.sourceReference = {
          buildId: options?.sourceBuildID ?? '',
          filename: options?.sourceFilename ?? '',
          sourceOnly: options?.sourceOnly ?? false,
        };
      }
      req.runtimeFilter = {
        showRuby: options?.showRuntimeRuby ?? false,
        showPython: options?.showRuntimePython ?? false,
        showInterpretedOnly: options?.showInterpretedOnly ?? false,
      };
<<<<<<< HEAD
      req.binaryFilter = options?.binaryFilter ?? '';
=======
      req.invertCallStack = options?.invertCallStack ?? false;
>>>>>>> 2d7682a5

      try {
        const {response} = await client.query(req, {meta: metadata});
        return response;
      } catch (e) {
        if (options?.sourceOnly === true) {
          // ignore
          return {} as unknown as QueryResponse;
        }
        throw e;
      }
    },
    options: {
      retry: false,
      enabled: !skip,
      staleTime: 1000 * 60 * 5, // 5 minutes
    },
  });

  return {isLoading, error: error as RpcError | null, response: data ?? null};
};<|MERGE_RESOLUTION|>--- conflicted
+++ resolved
@@ -35,11 +35,8 @@
   showRuntimeRuby?: boolean;
   showRuntimePython?: boolean;
   showInterpretedOnly?: boolean;
-<<<<<<< HEAD
   binaryFilter?: string;
-=======
   invertCallStack?: boolean;
->>>>>>> 2d7682a5
 }
 
 export const useQuery = (
@@ -63,11 +60,8 @@
       options?.showRuntimeRuby ?? false,
       options?.showRuntimePython ?? false,
       options?.showInterpretedOnly ?? false,
-<<<<<<< HEAD
       options?.binaryFilter ?? '',
-=======
       options?.invertCallStack ?? false,
->>>>>>> 2d7682a5
     ],
     queryFn: async () => {
       const req = profileSource.QueryRequest();
@@ -88,11 +82,8 @@
         showPython: options?.showRuntimePython ?? false,
         showInterpretedOnly: options?.showInterpretedOnly ?? false,
       };
-<<<<<<< HEAD
       req.binaryFilter = options?.binaryFilter ?? '';
-=======
       req.invertCallStack = options?.invertCallStack ?? false;
->>>>>>> 2d7682a5
 
       try {
         const {response} = await client.query(req, {meta: metadata});
