--- conflicted
+++ resolved
@@ -50,19 +50,7 @@
         suffix="_a"
       />
       {profile != null ? (
-        <ProfileViewWithData
-          queryClient={queryClient}
-          profileSource={profile.ProfileSource()}
-          navigateTo={navigateTo}
-        />
-<<<<<<< HEAD
-=======
-      </Card>
-      {profile != null ? (
-        <Card className="mt-2 px-6 py-4">
-          <ProfileViewWithData queryClient={queryClient} profileSource={profile.ProfileSource()} />
-        </Card>
->>>>>>> 250cdb61
+        <ProfileViewWithData queryClient={queryClient} profileSource={profile.ProfileSource()} />
       ) : (
         <></>
       )}
