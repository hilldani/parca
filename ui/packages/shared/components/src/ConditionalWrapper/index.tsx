// Copyright 2022 The Parca Authors
// Licensed under the Apache License, Version 2.0 (the "License");
// you may not use this file except in compliance with the License.
// You may obtain a copy of the License at
//
// http://www.apache.org/licenses/LICENSE-2.0
//
// Unless required by applicable law or agreed to in writing, software
// distributed under the License is distributed on an "AS IS" BASIS,
// WITHOUT WARRANTIES OR CONDITIONS OF ANY KIND, either express or implied.
// See the License for the specific language governing permissions and
// limitations under the License.

import {FC, PropsWithChildren, ReactNode} from 'react';

interface Props<T> {
  condition: boolean;
  children: ReactNode;
  WrapperComponent: FC<T>;
  wrapperProps: T;
}

export const ConditionalWrapper = <T extends PropsWithChildren>({
  condition,
  WrapperComponent,
  wrapperProps,
  children,
}: Props<T>): JSX.Element => {
  if (condition) {
    return <WrapperComponent {...wrapperProps}>{children}</WrapperComponent>;
  }

<<<<<<< HEAD
  return <>children</>;
=======
  return <>{children}</>;
>>>>>>> 2bac5f6b
};<|MERGE_RESOLUTION|>--- conflicted
+++ resolved
@@ -30,9 +30,5 @@
     return <WrapperComponent {...wrapperProps}>{children}</WrapperComponent>;
   }
 
-<<<<<<< HEAD
-  return <>children</>;
-=======
   return <>{children}</>;
->>>>>>> 2bac5f6b
 };