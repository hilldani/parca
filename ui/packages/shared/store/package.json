{
  "name": "@parca/store",
  "version": "0.16.65",
  "description": "State management for Parca UI",
  "main": "dist/index.js",
  "scripts": {
    "test": "jest --coverage --config ../../../jest.config.js ./src/*",
    "prepublish": "yarn build",
    "build": "tsc",
    "watch": "tsc-watch"
  },
  "keywords": [],
  "author": "",
  "license": "ISC",
  "dependencies": {
<<<<<<< HEAD
    "@parca/functions": "^0.16.65",
    "@parca/utilities": "^0.0.1",
=======
    "@parca/client": "^0.16.66",
    "@parca/functions": "^0.16.67",
>>>>>>> 6f059205
    "@reduxjs/toolkit": "^1.7.2",
    "react-redux": "^8.0.2",
    "redux-persist": "^6.0.0"
  },
  "publishConfig": {
    "access": "public",
    "registry": "https://registry.npmjs.org/"
  }
}<|MERGE_RESOLUTION|>--- conflicted
+++ resolved
@@ -13,13 +13,9 @@
   "author": "",
   "license": "ISC",
   "dependencies": {
-<<<<<<< HEAD
-    "@parca/functions": "^0.16.65",
-    "@parca/utilities": "^0.0.1",
-=======
     "@parca/client": "^0.16.66",
     "@parca/functions": "^0.16.67",
->>>>>>> 6f059205
+    "@parca/utilities": "^0.0.1",
     "@reduxjs/toolkit": "^1.7.2",
     "react-redux": "^8.0.2",
     "redux-persist": "^6.0.0"
