{
  "name": "@parca/web",
  "private": true,
  "version": "0.16.207",
  "description": "Parca Web Interface",
  "scripts": {
    "lint": "eslint --no-error-on-unmatched-pattern --ext .ts,.tsx,.js src/*",
    "nextjs-dev": "../../../node_modules/.bin/next dev",
    "clean": "rimraf .next && rimraf out",
    "test": "jest --coverage --config ../../../jest.config.js ./src/**/* ./__tests__/**/*",
    "dev": "craco start",
    "build": "craco build",
    "eject": "craco eject",
    "storybook": "start-storybook -p 6006",
    "build-storybook": "build-storybook -c ./.storybook/",
    "chromatic": "chromatic"
  },
  "config": {
    "port": 3000,
    "path": "/"
  },
  "homepage": "PATH_PREFIX_VAR",
  "author": "",
  "license": "ISC",
  "dependencies": {
    "@headlessui/react": "1.7.10",
<<<<<<< HEAD
    "@heroicons/react": "2.0.15",
=======
>>>>>>> b7aa6946
    "@parca/client": "^0.16.63",
    "@parca/components": "^0.16.97",
    "@parca/dynamicsize": "^0.16.52",
    "@parca/functions": "^0.16.61",
    "@parca/icons": "^0.16.51",
    "@parca/parser": "^0.16.53",
    "@parca/profile": "^0.16.116",
    "@parca/store": "^0.16.57",
    "@svgr/webpack": "6.5.1",
    "@tailwindcss/typography": "^0.5.8",
    "@testing-library/jest-dom": "5.16.5",
    "@testing-library/react": "13.4.0",
    "autoprefixer": "10.4.13",
    "immer": "9.0.19",
    "isomorphic-unfetch": "3.1.0",
    "lodash.debounce": "4.0.8",
    "lodash.throttle": "4.1.1",
    "moment": "2.29.4",
    "postcss": "8.4.21",
    "react-datepicker": "4.10.0",
    "react-dom": "18.2.0",
    "react-github-btn": "^1.4.0",
    "react-markdown": "^8.0.4",
    "react-router-dom": "6.8.1",
    "react-use": "17.4.0",
    "tailwindcss": "3.2.6",
    "web-vitals": "3.1.1"
  },
  "devDependencies": {
    "@craco/craco": "7.0.0",
    "@storybook/addon-actions": "6.5.16",
    "@storybook/addon-essentials": "6.5.16",
    "@storybook/addon-links": "6.5.16",
    "@storybook/addon-outline": "6.5.16",
    "@storybook/builder-webpack5": "6.5.16",
    "@storybook/manager-webpack5": "6.5.16",
    "@storybook/react": "6.5.16",
    "@swc/cli": "0.1.61",
    "@swc/core": "1.3.35",
    "@swc/jest": "0.2.24",
    "@types/lodash.throttle": "4.1.7",
    "@types/react-datepicker": "4.8.0",
    "chromatic": "6.17.0",
    "css-loader": "6.7.3",
    "eslint-config-prettier": "8.6.0",
    "eslint-plugin-import": "2.27.5",
    "jest": "29.4.2",
    "jest-runtime": "29.4.2",
    "pm2": "5.2.2",
    "react-scripts": "5.0.1",
    "sass": "1.58.0",
    "sass-loader": "13.2.0",
    "storybook-dark-mode": "1.1.2",
    "tslint": "6.1.3",
    "tslint-config-prettier": "1.18.0",
    "tslint-plugin-prettier": "2.3.0",
    "tslint-react": "5.0.0",
    "webpack": "5.75.0"
  },
  "eslintConfig": {
    "extends": [
      "react-app"
    ]
  },
  "browserslist": {
    "production": [
      ">0.2%",
      "not dead",
      "not op_mini all"
    ],
    "development": [
      "last 1 chrome version",
      "last 1 firefox version",
      "last 1 safari version"
    ]
  }
}<|MERGE_RESOLUTION|>--- conflicted
+++ resolved
@@ -24,10 +24,6 @@
   "license": "ISC",
   "dependencies": {
     "@headlessui/react": "1.7.10",
-<<<<<<< HEAD
-    "@heroicons/react": "2.0.15",
-=======
->>>>>>> b7aa6946
     "@parca/client": "^0.16.63",
     "@parca/components": "^0.16.97",
     "@parca/dynamicsize": "^0.16.52",
