--- conflicted
+++ resolved
@@ -144,9 +144,6 @@
         };
       }
 
-<<<<<<< HEAD
-      void navigateTo('/', compareQuery);
-=======
       compareQuery = {
         ...compareQuery,
         ...{
@@ -154,11 +151,7 @@
         },
       };
 
-      void router.push({
-        pathname: '/',
-        query: compareQuery,
-      });
->>>>>>> 3f24c77e
+      void navigateTo('/', compareQuery);
     };
 
     return (
