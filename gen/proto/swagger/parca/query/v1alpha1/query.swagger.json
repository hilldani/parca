--- conflicted
+++ resolved
@@ -715,13 +715,10 @@
           "type": "string",
           "format": "int64",
           "title": "cumulative is the cumulative value of the edge"
-<<<<<<< HEAD
-=======
         },
         "isCollapsed": {
           "type": "boolean",
           "title": "is_collapsed indicates if the edge is collapsed"
->>>>>>> 21acf8f5
         }
       },
       "title": "CallgraphEdge represents an edge in the graph"
